--- conflicted
+++ resolved
@@ -84,21 +84,15 @@
 
 .PRECIOUS: %/compiler.opt %/linker.cmd
 
-<<<<<<< HEAD
-all: oc_connect1
+all: oc_connect1 hash
+
+hash:
+	cd ../utilities/checksums; ./hashes.sh $(shell pwd)/$(OUT) -ec
 
 gen_schema:
 	cd ../utilities/schema; ./mk_schema.sh
 
 oc_connect1: gen_schema $(OUT)/OpenCellular.bin
-=======
-all: oc_connect1 hash
-
-hash:
-	cd ../utilities/checksums; ./hashes.sh $(shell pwd)/$(OUT) -ec
-
-oc_connect1: $(OUT)/OpenCellular.bin
->>>>>>> c6f70ac0
 
 $(OUT)/%/compiler.opt $(OUT)/%/linker.cmd : %.cfg
 	$(CONFIGURO) -c $(TOOLCHAIN) -t $(TARGET) -p $(PLATFORM) -r release $<
