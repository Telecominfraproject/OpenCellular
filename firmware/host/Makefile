
#Makefile for ocmw and cli

CC=gcc
CFLAGS=  -I./ocwdg -I./include -I./../ec -I./../ec/common -I./../ec/platform/oc-sdr/schema -I./../ec/common/inc/global -Wall -Werror -g -fshort-enums
LIBS =   -lpthread -ledit -lm -lrt
src_ocmw = $(wildcard ocmw/*.c) $(wildcard ocwdg/*.c) $(wildcard util/*.c) $(wildcard ../ec/platform/oc-sdr/schema/*.c)
src_occli = $(wildcard occli/*.c) $(wildcard util/*.c) $(wildcard ../ec/platform/oc-sdr/schema/*.c)
src_ocware_stub = $(wildcard ocwarestub/*.c) $(wildcard ../ec/platform/oc-sdr/schema/*.c)
output_dir = bin

# --- Build  binary and executable files

default:
	@mkdir -p $(output_dir)
	make all
	
<<<<<<< HEAD
all:	get_cfg ocmw_uart ocmw_usb ocmw_eth occli ocmw_eth_stub ocware_stub hash
=======
all:	ocmw_uart ocmw_usb ocmw_eth occli ocmw_eth_stub ocware_stub hash
>>>>>>> c6f70ac0

hash:
	cd ../utilities/checksums; ./hashes.sh $(shell pwd)/$(output_dir) -host

<<<<<<< HEAD
get_cfg:
	cd ../utilities/build; ./envDetect.sh
	
=======
>>>>>>> c6f70ac0
.PHONY:	occli

ocmw_uart:   $(OBJECTS)
	$(CC)  $(src_ocmw) -o $(output_dir)/ocmw_uart  $(LIBS) $(CFLAGS) -DOCWARE_HOST

ocmw_usb:   $(OBJECTS)
	$(CC)  $(src_ocmw) -o $(output_dir)/ocmw_usb  $(LIBS) $(CFLAGS) -DINTERFACE_USB -DOCWARE_HOST

ocmw_eth:   $(OBJECTS)
	$(CC) $(src_ocmw) -o $(output_dir)/ocmw_eth  $(LIBS) $(CFLAGS) -DINTERFACE_ETHERNET -DOCWARE_HOST
	
ocmw_eth_stub:   $(OBJECTS)
	$(CC) $(src_ocmw) -o $(output_dir)/ocmw_eth_stub  $(LIBS) $(CFLAGS) -DINTERFACE_STUB_EC -DOCWARE_HOST

ocware_stub:   $(OBJECTS)
	$(CC)  $(src_ocware_stub) -o $(output_dir)/ocware_stub  $(LIBS) $(CFLAGS) -DOCWARE_HOST

occli:   $(OBJECTS)
		$(CC)  $(src_occli) -o $(output_dir)/occli   $(LIBS) $(CFLAGS) -DOCWARE_HOST
		ln -sf occli $(output_dir)/occmd


# --- remove binary and executable files
clean:
	rm -fr $(output_dir)/*<|MERGE_RESOLUTION|>--- conflicted
+++ resolved
@@ -15,21 +15,14 @@
 	@mkdir -p $(output_dir)
 	make all
 	
-<<<<<<< HEAD
 all:	get_cfg ocmw_uart ocmw_usb ocmw_eth occli ocmw_eth_stub ocware_stub hash
-=======
-all:	ocmw_uart ocmw_usb ocmw_eth occli ocmw_eth_stub ocware_stub hash
->>>>>>> c6f70ac0
+
+get_cfg:
+	cd ../utilities/build; ./envDetect.sh
 
 hash:
 	cd ../utilities/checksums; ./hashes.sh $(shell pwd)/$(output_dir) -host
 
-<<<<<<< HEAD
-get_cfg:
-	cd ../utilities/build; ./envDetect.sh
-	
-=======
->>>>>>> c6f70ac0
 .PHONY:	occli
 
 ocmw_uart:   $(OBJECTS)
